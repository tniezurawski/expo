--- conflicted
+++ resolved
@@ -1,10 +1,6 @@
 {
   "name": "jest-expo",
-<<<<<<< HEAD
-  "version": "33.0.0-rc.1",
-=======
   "version": "33.0.0",
->>>>>>> 155d5068
   "license": "MIT",
   "main": "src",
   "repository": {
